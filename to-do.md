--- conflicted
+++ resolved
@@ -266,15 +266,10 @@
 
 **Chunk Goal:** Enhance the existing basic Node.js/Express server in `/backend` with placeholder API routes matching frontend expectations.
 
-<<<<<<< HEAD
--[ ] **P3-C1-S1: Verify Backend Dependencies & Install Missing**
--*Details:* Confirm `express`, `cors`, `typescript`, `@types/node`, `@types/express`, `@types/cors`, `ts-node-dev` are installed in `backend/package.json`. **Install `dotenv`**: `cd backend && npm install dotenv`.
--[ ] **P3-C1-S2: Enhance Basic Express Server (`backend/src/server.ts`)**
-=======
 -[x] **P3-C1-S1: Verify Backend Dependencies & Install Missing**
     * *Details:* Confirm `express`, `cors`, `typescript`, `@types/node`, `@types/express`, `@types/cors`, `ts-node-dev` are installed in `backend/package.json`. **Install `dotenv`**: `cd backend && npm install dotenv`.
 -[x] **P3-C1-S2: Enhance Basic Express Server (`backend/src/server.ts`)**
->>>>>>> 505ac7c4
+
     * *Details:* Ensure `backend/src/server.ts` imports `express`, `cors`, `dotenv`. Configure `dotenv`. Create Express app instance (`const app = express();`). Apply `cors()` middleware. Add `express.json()` middleware to parse request bodies. Ensure a basic GET `/` route exists. Make sure the server listens on `process.env.PORT || 3001`. Verify the `dev` script in `package.json` (`"dev": "ts-node-dev --respawn --transpile-only src/server.ts"`) works.
 -[x] **P3-C1-S3: Define Placeholder API Routes (Matching Frontend)**
     * *Details:* Create a router file (e.g., `backend/src/routes/apiRoutes.ts`). Define placeholder handler functions for routes expected by `frontend/src/services/api.ts`:
